--- conflicted
+++ resolved
@@ -642,23 +642,8 @@
         exit_status_code
     }
 
-<<<<<<< HEAD
     fn supervisor(mut self) -> io::Result<()> {
         let maybe_app_data_dir = Self::app_data_dir();
-=======
-            Some(app_data_dir)
-        });
-    let mut maybe_logger = maybe_app_data_dir.as_ref().map(|app_data_dir| {
-        FileRotate::new(
-            app_data_dir.join("space-acres.log"),
-            AppendCount::new(LOG_FILE_LIMIT_COUNT),
-            ContentLimit::Bytes(LOG_FILE_LIMIT_SIZE),
-            Compression::OnRotate(0),
-            #[cfg(unix)]
-            Some(0o600),
-        )
-    });
->>>>>>> 926a8244
 
         loop {
             let mut args = vec!["--child-process".to_string()];
@@ -797,7 +782,7 @@
             ContentLimit::Bytes(LOG_FILE_LIMIT_SIZE),
             Compression::OnRotate(0),
             #[cfg(unix)]
-            None,
+            Some(0o600),
         )
     }
 }
